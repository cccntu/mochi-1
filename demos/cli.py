--- conflicted
+++ resolved
@@ -39,7 +39,7 @@
         kwargs = dict(
             text_encoder_factory=T5ModelFactory(),
             dit_factory=DitModelFactory(
-                model_path=f"{MOCHI_DIR}/dit.safetensors", 
+                model_path=f"{MOCHI_DIR}/dit.safetensors",
                 model_dtype="bf16"
             ),
             decoder_factory=DecoderModelFactory(
@@ -51,11 +51,8 @@
             kwargs["world_size"] = num_gpus
         else:
             kwargs["cpu_offload"] = cpu_offload
-<<<<<<< HEAD
-            #kwargs["tiled_decode"] = True
-=======
+            kwargs["tiled_decode"] = True
             kwargs["decode_type"] = "tiled_full"
->>>>>>> ef30baf5
         pipeline = klass(**kwargs)
 
 
